--- conflicted
+++ resolved
@@ -12,12 +12,11 @@
   python file_reader.py read <path>
   python file_reader.py write <path> [new_contents_file]
   ```
-<<<<<<< HEAD
+ xl8388-codex/crear-lector-de-archivos-en-python
 - `text_editor.py` - Simple Tkinter GUI for opening and editing files using the same reader and writer functions. Supports undo with **Ctrl+Z**.
-=======
+
 2fhdni-codex/crear-lector-de-archivos-en-python
 - `text_editor.py` - Simple Tkinter GUI for opening and editing files using the same reader
   and writer functions.
-=======
-main
->>>>>>> 7883a5cf
+
+main